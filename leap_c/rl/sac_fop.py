"""Provides a trainer for a Soft Actor-Critic algorithm that uses a differentiable MPC
layer for the policy network."""

from dataclasses import dataclass
import math
from pathlib import Path
from typing import Any, Callable, Iterator, NamedTuple

import gymnasium as gym
import numpy as np
import torch
import torch.nn as nn

from leap_c.mpc import MpcBatchedState
from leap_c.nn.gaussian import SquashedGaussian, BoundedTransform
from leap_c.nn.mlp import MLP, MlpConfig
from leap_c.nn.modules import MpcSolutionModule
from leap_c.registry import register_trainer
from leap_c.rl.replay_buffer import ReplayBuffer
from leap_c.rl.sac import SacBaseConfig, SacCritic
from leap_c.rl.utils import soft_target_update
from leap_c.task import Task
from leap_c.trainer import Trainer
<<<<<<< HEAD
=======


NUM_THREADS_ACADOS_BATCH = 4
>>>>>>> aa99ed09


NUM_THREADS_ACADOS_BATCH = 4

@dataclass(kw_only=True)
class SacFopBaseConfig(SacBaseConfig):
    """Specific settings for the Fop trainer."""
<<<<<<< HEAD
=======

>>>>>>> aa99ed09
    noise: str = "param"
    entropy_correction: bool = False


@dataclass(kw_only=True)
class SacFoaBaseConfig(SacBaseConfig):
    """Specific settings for the Foa trainer."""
<<<<<<< HEAD
    noise: str = "action"
    entropy_correction: bool = False


@dataclass(kw_only=True)
class SacFopcBaseConfig(SacBaseConfig):
    """Specific settings for the Foa trainer."""
=======

    noise: str = "action"
    entropy_correction: bool = False


@dataclass(kw_only=True)
class SacFopcBaseConfig(SacBaseConfig):
    """Specific settings for the Foa trainer."""

>>>>>>> aa99ed09
    noise: str = "param"
    entropy_correction: bool = True


class SacFopActorOutput(NamedTuple):
    param: torch.Tensor
    log_prob: torch.Tensor
    stats: dict[str, float]
    action: torch.Tensor
    status: torch.Tensor
    state_solution: MpcBatchedState

    def select(self, mask: torch.Tensor) -> "SacFopActorOutput":
        return SacFopActorOutput(
            self.param[mask],
            self.log_prob[mask],
            None,  # type:ignore
            self.action[mask],
            self.status[mask],
            None,  # type:ignore
        )


class FopActor(nn.Module):
    def __init__(
        self,
        task: Task,
        env: gym.Env,
        mlp_cfg: MlpConfig,
        prepare_mpc_state: (
            Callable[[torch.Tensor, torch.Tensor, MpcBatchedState], MpcBatchedState]
            | None
        ) = None,
        correction: bool = True,
    ):
        super().__init__()

        param_space = task.param_space

        self.extractor = task.create_extractor(env)
        self.mlp = MLP(
            input_sizes=self.extractor.output_size,
            output_sizes=(param_space.shape[0], param_space.shape[0]),  # type:ignore
            mlp_cfg=mlp_cfg,
        )
        self.correction = correction

        self.mpc: MpcSolutionModule = task.mpc  # type:ignore
        self.prepare_mpc_input = task.prepare_mpc_input
        self.prepare_mpc_state = prepare_mpc_state
        self.actual_used_mpc_state = None

        self.squashed_gaussian = SquashedGaussian(param_space)  # type:ignore

    def forward(
        self, obs, mpc_state: MpcBatchedState, deterministic=False
    ) -> SacFopActorOutput:
        e = self.extractor(obs)
        mean, log_std = self.mlp(e)

        param, log_prob, gaussian_stats = self.squashed_gaussian(
            mean, log_std, deterministic=deterministic
        )

        mpc_input = self.prepare_mpc_input(obs, param)
        if self.prepare_mpc_state is not None:
            mpc_state = self.prepare_mpc_state(obs, param, mpc_state)  # type:ignore

        # TODO: We have to catch and probably replace the state_solution somewhere,
        #       if its not a converged solution
        mpc_output, state_solution, mpc_stats = self.mpc(mpc_input, mpc_state)
        self.actual_used_mpc_state = mpc_state

        if mpc_output.du0_dp_global is not None and self.correction:
<<<<<<< HEAD
            jtj = mpc_output.du0_dp_global @ mpc_output.du0_dp_global.transpose(1,2)
            correction = torch.det(jtj + 1e-3 * torch.eye(jtj.shape[1], device=jtj.device)).sqrt().log()
=======
            jtj = mpc_output.du0_dp_global @ mpc_output.du0_dp_global.transpose(1, 2)
            correction = (
                torch.det(jtj + 1e-3 * torch.eye(jtj.shape[1], device=jtj.device))
                .sqrt()
                .log()
            )
>>>>>>> aa99ed09
            # print(f"correction: mean {correction.mean()}, min {correction.min()}, max {correction.max()}")
            log_prob -= correction.unsqueeze(1)

        return SacFopActorOutput(
            param,
            log_prob,
            {**gaussian_stats, **mpc_stats},
            mpc_output.u0,
            mpc_output.status,
            state_solution,
        )


class FouActor(nn.Module):
    def __init__(
        self,
        task: Task,
        env: gym.Env,
        mlp_cfg: MlpConfig,
        prepare_mpc_state: (
            Callable[[torch.Tensor, torch.Tensor, MpcBatchedState], MpcBatchedState]
            | None
        ) = None,
    ):
        super().__init__()

        param_space = task.param_space

        self.extractor = task.create_extractor(env)
        self.mlp = MLP(
            input_sizes=self.extractor.output_size,
            output_sizes=(param_space.shape[0], env.action_space.shape[0]),  # type:ignore
            mlp_cfg=mlp_cfg,
        )

        self.mpc: MpcSolutionModule = task.mpc  # type:ignore
        self.prepare_mpc_input = task.prepare_mpc_input
        self.prepare_mpc_state = prepare_mpc_state

        self.parameter_transfrom = BoundedTransform(param_space)
        self.action_transform = BoundedTransform(env.action_space)
        self.squashed_gaussian = SquashedGaussian(env.action_space)  # type:ignore

    def forward(
        self, obs, mpc_state: MpcBatchedState, deterministic: bool = False
    ) -> torch.Tensor:
        e = self.extractor(obs)
        mean, log_std = self.mlp(e)
        param = self.parameter_transfrom(mean)

        mpc_input = self.prepare_mpc_input(obs, param)
        if self.prepare_mpc_state is not None:
            mpc_state = self.prepare_mpc_state(obs, param, mpc_state)  # type:ignore

        mpc_output, state_solution, _ = self.mpc(mpc_input, mpc_state)

        action_mpc = mpc_output.u0
<<<<<<< HEAD
        action_unbounded = self.action_transform.inverse(action_mpc.detach(), padding=0.1)
=======
        action_unbounded = self.action_transform.inverse(
            action_mpc.detach(), padding=0.1
        )
>>>>>>> aa99ed09
        action_squashed, log_prob, gaussian_stats = self.squashed_gaussian(
            action_unbounded, log_std, deterministic=deterministic
        )
        action = action_mpc + (action_squashed - action_mpc.detach())
        # check if nan

        return SacFopActorOutput(
            param,
            log_prob,
            gaussian_stats,
            action,
            mpc_output.status,
            state_solution,
        )


@register_trainer("sac_fop", SacFopBaseConfig())
class SacFopTrainer(Trainer):
    cfg: SacBaseConfig

    def __init__(
        self, task: Task, output_path: str | Path, device: str, cfg: SacBaseConfig
    ):
        """Initializes the trainer with a configuration, output path, and device.

        Args:
            task: The task to be solved by the trainer.
            output_path: The path to the output directory.
            device: The device on which the trainer is running
            cfg: The configuration for the trainer.
        """
        super().__init__(task, output_path, device, cfg)

        self.q = SacCritic(
            task, self.train_env, cfg.sac.critic_mlp, cfg.sac.num_critics
        )
        self.q_target = SacCritic(
            task, self.train_env, cfg.sac.critic_mlp, cfg.sac.num_critics
        )
        self.q_target.load_state_dict(self.q.state_dict())
        self.q_optim = torch.optim.Adam(self.q.parameters(), lr=cfg.sac.lr_q)

        if cfg.noise == "param":
<<<<<<< HEAD
            self.pi = FopActor(task, self.train_env, cfg.sac.actor_mlp, correction=cfg.entropy_correction)
=======
            self.pi = FopActor(
                task,
                self.train_env,
                cfg.sac.actor_mlp,
                correction=cfg.entropy_correction,
            )
>>>>>>> aa99ed09
        elif cfg.noise == "action":
            self.pi = FouActor(task, self.train_env, cfg.sac.actor_mlp)
        else:
            raise ValueError(f"Unknown noise type: {cfg.noise}")

        # TODO (Jasper): This should be refactored and is a config of the acados solver.
        self.pi.mpc.mpc.num_threads_batch_methods = NUM_THREADS_ACADOS_BATCH
        self.pi_optim = torch.optim.Adam(self.pi.parameters(), lr=cfg.sac.lr_pi)

        self.log_alpha = nn.Parameter(torch.tensor(cfg.sac.init_alpha).log())  # type: ignore

        if self.cfg.sac.lr_alpha is not None:
            self.alpha_optim = torch.optim.Adam([self.log_alpha], lr=cfg.sac.lr_alpha)  # type: ignore
            action_dim = np.prod(self.train_env.action_space.shape)  # type: ignore
            param_dim = np.prod(task.param_space.shape)  # type: ignore
            if cfg.noise == "param":
                self.entropy_norm = param_dim / action_dim
            else:
                self.entropy_norm = 1
            self.target_entropy = (
                -action_dim
                if cfg.sac.target_entropy is None
                else cfg.sac.target_entropy
            )

        self.buffer = ReplayBuffer(cfg.sac.buffer_size, device=device)

    def train_loop(self) -> Iterator[int]:
        is_terminated = is_truncated = True
        policy_state = None
        obs = None

        while True:
            if is_terminated or is_truncated:
                obs, _ = self.train_env.reset()
                policy_state = None
                is_terminated = is_truncated = False

            obs_batched = self.task.collate([obs], device=self.device)

            with torch.no_grad():
                # TODO (Jasper): Argument order is not consistent
                pi_output: SacFopActorOutput = self.pi(
                    obs_batched, policy_state, deterministic=False
                )
                action = pi_output.action.cpu().numpy()[0]
                param = pi_output.param.cpu().numpy()[0]

            self.report_stats("train_trajectory", {"param": param, "action": action}, verbose=True)
            self.report_stats("train_policy_rollout", pi_output.stats, verbose=True)  # type: ignore

            obs_prime, reward, is_terminated, is_truncated, info = self.train_env.step(
                action
            )
            if is_terminated:
                print(obs_prime)
                print(pi_output.state_solution.x.reshape(-1, 4))
                print(pi_output.state_solution.u.reshape(-1, 2))

            if "episode" in info:
                stats = info["episode"]
                if "task" in info:
                    stats.update(info["task"])
                self.report_stats("train", info["episode"])

            self.buffer.put(
                (
                    obs,
                    action,
                    reward,
                    obs_prime,
                    is_terminated,
                    pi_output.state_solution,
                )
            )  # type: ignore

            obs = obs_prime
            policy_state = pi_output.state_solution

            if (
                self.state.step >= self.cfg.train.start
                and len(self.buffer) >= self.cfg.sac.batch_size
                and self.state.step % self.cfg.sac.update_freq == 0
            ):
                # sample batch
                o, a, r, o_prime, te, ps_sol = self.buffer.sample(
                    self.cfg.sac.batch_size
                )

                # sample action
                pi_o = self.pi(o, ps_sol)
                with torch.no_grad():
                    pi_o_prime = self.pi(o_prime, ps_sol)

                pi_o_stats = pi_o.stats

                # compute mask
                mask_status = (pi_o.status == 0) & (pi_o_prime.status == 0)

                # reduce batch
                o = o[mask_status]
                a = a[mask_status]
                r = r[mask_status]
                o_prime = o_prime[mask_status]
                te = te[mask_status]
                pi_o = pi_o.select(mask_status)
                pi_o_prime = pi_o_prime.select(mask_status)

                log_p = pi_o.log_prob / self.entropy_norm

                # update temperature
                if self.alpha_optim is not None:
                    alpha_loss = -torch.mean(
                        self.log_alpha.exp() * (log_p + self.target_entropy).detach()
                    )
                    self.alpha_optim.zero_grad()
                    alpha_loss.backward()
                    self.alpha_optim.step()

                # update critic
                alpha = self.log_alpha.exp().item()
                with torch.no_grad():
                    q_target = torch.cat(
                        self.q_target(o_prime, pi_o_prime.action), dim=1
                    )
                    q_target = torch.min(q_target, dim=1, keepdim=True).values

                    # add entropy
                    factor = self.cfg.sac.entropy_reward_bonus / self.entropy_norm
                    q_target = q_target - alpha * pi_o_prime.log_prob * factor

                    target = (
                        r[:, None] + self.cfg.sac.gamma * (1 - te[:, None]) * q_target
                    )

                q = torch.cat(self.q(o, a), dim=1)
                q_loss = torch.mean((q - target).pow(2))

                self.q_optim.zero_grad()
                q_loss.backward()
                self.q_optim.step()

                # update actor
                # mask_status = pi_o.status == 0
                q_pi = torch.cat(self.q(o, pi_o.action), dim=1)
                min_q_pi = torch.min(q_pi, dim=1).values
                pi_loss = (alpha * log_p - min_q_pi).mean()

                self.pi_optim.zero_grad()
                pi_loss.backward()
                self.pi_optim.step()

                # soft updates
                soft_target_update(self.q, self.q_target, self.cfg.sac.tau)

                loss_stats = {
                    "q_loss": q_loss.item(),
                    "pi_loss": pi_loss.item(),
                    "alpha": alpha,
                    "q": q.mean().item(),
                    "q_target": target.mean().item(),
                    "masked_samples_perc": 1 - mask_status.float().mean().item(),
                    "entropy": -log_p.mean().item(),
                    }
                self.report_stats("loss", loss_stats)
                self.report_stats("train_policy_update", pi_o_stats, verbose=True)

            yield 1

    def act(
        self, obs, deterministic: bool = False, state=None
    ) -> tuple[np.ndarray, Any, dict[str, float]]:
        obs = self.task.collate([obs], device=self.device)

        with torch.no_grad():
            pi_output = self.pi(obs, state, deterministic=deterministic)

        action = pi_output.action.cpu().numpy()[0]

        return action, pi_output.state_solution, pi_output.stats

    @property
    def optimizers(self) -> list[torch.optim.Optimizer]:
        if self.cfg.sac.lr_alpha is None:
            return [self.q_optim, self.pi_optim]

        return [self.q_optim, self.pi_optim, self.alpha_optim]

    def periodic_ckpt_modules(self) -> list[str]:
        return ["q", "pi", "q_target"]

    def singleton_ckpt_modules(self) -> list[str]:
        return ["buffer"]


@register_trainer("sac_foa", SacFoaBaseConfig())
class SacFoaTrainer(SacFopTrainer):
    cfg: SacFoaBaseConfig  # type: ignore


@register_trainer("sac_fopc", SacFopcBaseConfig())
class SacFopcTrainer(SacFopTrainer):
    cfg: SacFopcBaseConfig  # type: ignore<|MERGE_RESOLUTION|>--- conflicted
+++ resolved
@@ -21,12 +21,6 @@
 from leap_c.rl.utils import soft_target_update
 from leap_c.task import Task
 from leap_c.trainer import Trainer
-<<<<<<< HEAD
-=======
-
-
-NUM_THREADS_ACADOS_BATCH = 4
->>>>>>> aa99ed09
 
 
 NUM_THREADS_ACADOS_BATCH = 4
@@ -34,10 +28,7 @@
 @dataclass(kw_only=True)
 class SacFopBaseConfig(SacBaseConfig):
     """Specific settings for the Fop trainer."""
-<<<<<<< HEAD
-=======
-
->>>>>>> aa99ed09
+
     noise: str = "param"
     entropy_correction: bool = False
 
@@ -45,7 +36,7 @@
 @dataclass(kw_only=True)
 class SacFoaBaseConfig(SacBaseConfig):
     """Specific settings for the Foa trainer."""
-<<<<<<< HEAD
+
     noise: str = "action"
     entropy_correction: bool = False
 
@@ -53,17 +44,7 @@
 @dataclass(kw_only=True)
 class SacFopcBaseConfig(SacBaseConfig):
     """Specific settings for the Foa trainer."""
-=======
-
-    noise: str = "action"
-    entropy_correction: bool = False
-
-
-@dataclass(kw_only=True)
-class SacFopcBaseConfig(SacBaseConfig):
-    """Specific settings for the Foa trainer."""
-
->>>>>>> aa99ed09
+
     noise: str = "param"
     entropy_correction: bool = True
 
@@ -138,17 +119,12 @@
         self.actual_used_mpc_state = mpc_state
 
         if mpc_output.du0_dp_global is not None and self.correction:
-<<<<<<< HEAD
-            jtj = mpc_output.du0_dp_global @ mpc_output.du0_dp_global.transpose(1,2)
-            correction = torch.det(jtj + 1e-3 * torch.eye(jtj.shape[1], device=jtj.device)).sqrt().log()
-=======
             jtj = mpc_output.du0_dp_global @ mpc_output.du0_dp_global.transpose(1, 2)
             correction = (
                 torch.det(jtj + 1e-3 * torch.eye(jtj.shape[1], device=jtj.device))
                 .sqrt()
                 .log()
             )
->>>>>>> aa99ed09
             # print(f"correction: mean {correction.mean()}, min {correction.min()}, max {correction.max()}")
             log_prob -= correction.unsqueeze(1)
 
@@ -206,13 +182,10 @@
         mpc_output, state_solution, _ = self.mpc(mpc_input, mpc_state)
 
         action_mpc = mpc_output.u0
-<<<<<<< HEAD
         action_unbounded = self.action_transform.inverse(action_mpc.detach(), padding=0.1)
-=======
         action_unbounded = self.action_transform.inverse(
             action_mpc.detach(), padding=0.1
         )
->>>>>>> aa99ed09
         action_squashed, log_prob, gaussian_stats = self.squashed_gaussian(
             action_unbounded, log_std, deterministic=deterministic
         )
@@ -256,16 +229,13 @@
         self.q_optim = torch.optim.Adam(self.q.parameters(), lr=cfg.sac.lr_q)
 
         if cfg.noise == "param":
-<<<<<<< HEAD
             self.pi = FopActor(task, self.train_env, cfg.sac.actor_mlp, correction=cfg.entropy_correction)
-=======
             self.pi = FopActor(
                 task,
                 self.train_env,
                 cfg.sac.actor_mlp,
                 correction=cfg.entropy_correction,
             )
->>>>>>> aa99ed09
         elif cfg.noise == "action":
             self.pi = FouActor(task, self.train_env, cfg.sac.actor_mlp)
         else:
