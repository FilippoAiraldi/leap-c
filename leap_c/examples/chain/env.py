--- conflicted
+++ resolved
@@ -236,19 +236,9 @@
         self.time += self.dt
         trunc = self.time > self.max_time
 
-<<<<<<< HEAD
-        if reached_goal_pos and trunc:
-            info = {"task": {"success": True, "violations": False}}
-        elif trunc:
-            info = {"task": {"success": False, "violations": False}}
-
-        else:
-            info = {}
-=======
         info = {}
         if trunc:
             info["task"] = {"success": reached_goal_pos, "violations": False}
->>>>>>> d293d3ca
 
         self.trajectory.append(o)
 
@@ -290,11 +280,7 @@
         pos_last = self.state[self.nx_pos - 3 : self.nx_pos]
         vel = self.state[self.nx_pos :]
 
-<<<<<<< HEAD
-        r_dist = -np.linalg.norm(pos_last - self.pos_last_ref, axis=0, ord=2) 
-=======
         r_dist = -np.linalg.norm(pos_last - self.pos_last_ref, axis=0, ord=2)
->>>>>>> d293d3ca
         r_vel = -0.1 * np.linalg.norm(vel, axis=0, ord=2)
 
         return 10 * (r_dist + r_vel)
